--- conflicted
+++ resolved
@@ -13,24 +13,11 @@
 from .baseobject import BaseNumeric
 from .interfaces import ZfitConstraint
 from .interfaces import ZfitParameter
-<<<<<<< HEAD
 from .parameter import convert_to_parameter
-=======
 from ..settings import ztypes
->>>>>>> dcf57d1d
 from ..util import ztyping
 from ..util.container import convert_to_container
 from ..util.exception import ShapeIncompatibleError, LogicalUndefinedOperationError
-<<<<<<< HEAD
-from ..settings import ztypes
-from zfit import ztf
-import zfit
-
-import numpy as np
-import tensorflow as tf
-import tensorflow_probability as tfp
-=======
->>>>>>> dcf57d1d
 
 tfd = tfp.distributions
 
@@ -170,40 +157,16 @@
             ShapeIncompatibleError: if params, mu and sigma don't have incompatible shapes
         """
 
-        mu = convert_to_container(mu, list)
-        self._mu = mu
+        mu = convert_to_container(mu, tuple)
         params_dict = {f"param_{i}": p for i, p in enumerate(mu)}
 
         x = convert_to_container(x, list, non_containers=[np.ndarray])
         x = [convert_to_parameter(x_, f"{p.name}_obs") for x_, p in zip(x, mu)]
-        self._x = x
-
-<<<<<<< HEAD
-        mu = ztf.convert_to_tensor([ztf.convert_to_tensor(m) for m in mu])
-        sigma = ztf.convert_to_tensor(sigma)  # TODO (Mayou36): fix as above?
-        x = ztf.convert_to_tensor([ztf.convert_to_tensor(x_) for x_ in x])
-
-        if sigma.shape.ndims > 1:
-            covariance = sigma
-        elif sigma.shape.ndims == 1:
-            covariance = tf.linalg.tensor_diag(ztf.pow(sigma, 2.))
-        else:
-            sigma = tf.reshape(sigma, [1])
-            covariance = tf.linalg.tensor_diag(ztf.pow(sigma, 2.))
-
-        if not x.shape[0] == mu.shape[0] == covariance.shape[0] == covariance.shape[1]:
-            raise ShapeIncompatibleError(f"params, mu and sigma have to have the same length. Currently"
-                                         f"params: {x.shape[0]}, mu: {mu.shape[0]}, "
-                                         f"covariance (from sigma): {covariance.shape[0:2]}")
-
-        self._covariance = covariance
-        self._x_array = x
-
-=======
-        def create_covariance(mu, sigma):
+
+        def create_covariance(x, mu, sigma):
             mu = z.convert_to_tensor([z.convert_to_tensor(m) for m in mu])
             sigma = z.convert_to_tensor(sigma)  # TODO (Mayou36): fix as above?
-            params_tensor = z.convert_to_tensor(params)
+            x_tensor = z.convert_to_tensor(x)
 
             if sigma.shape.ndims > 1:
                 covariance = sigma
@@ -213,16 +176,17 @@
                 sigma = tf.reshape(sigma, [1])
                 covariance = tf.linalg.tensor_diag(z.pow(sigma, 2.))
 
-            if not params_tensor.shape[0] == mu.shape[0] == covariance.shape[0] == covariance.shape[1]:
-                raise ShapeIncompatibleError(f"params_tensor, mu and sigma have to have the same length. Currently"
-                                             f"param: {params_tensor.shape[0]}, mu: {mu.shape[0]}, "
+            if not x_tensor.shape[0] == mu.shape[0] == covariance.shape[0] == covariance.shape[1]:
+                raise ShapeIncompatibleError(f"x, mu and sigma have to have the same length. Currently"
+                                             f"x: {x_tensor.shape[0]}, mu: {mu.shape[0]}, "
                                              f"covariance (from sigma): {covariance.shape[0:2]}")
             return covariance
 
-        self._covariance = lambda: create_covariance(mu, sigma)
+        self._x_array = x
+
+        self._x = x
         self._mu = mu
-        self._ordered_params = params
->>>>>>> dcf57d1d
+        self._covariance = lambda: create_covariance(x, mu, sigma)
         distribution = tfd.MultivariateNormalFullCovariance
         dist_params = lambda: dict(loc=mu, covariance_matrix=create_covariance(mu, sigma))
         dist_kwargs = dict(validate_args=True)
@@ -231,16 +195,12 @@
                          distribution=distribution, dist_params=dist_params, dist_kwargs=dist_kwargs)
 
     @property
-<<<<<<< HEAD
     def x(self):
         """
         Return the observed values of the constraint.
         """
         return self._x
 
-    #def _x_array(self):
-    #    return ztf.convert_to_tensor([ztf.convert_to_tensor(x_) for x_ in x])
-
     @property
     def mu(self):
         """
@@ -254,7 +214,6 @@
         Return the covariance matrix of the constraint.
         """
         return self._covariance
-=======
-    def _params_array(self):
-        return z.convert_to_tensor(self._ordered_params)
->>>>>>> dcf57d1d
+
+    def _x_array(self):
+        return z.convert_to_tensor(self.x)