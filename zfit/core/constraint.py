#  Copyright (c) 2020 zfit

import abc
from collections import OrderedDict
from typing import Dict, Union, Callable, Optional

import tensorflow as tf
import tensorflow_probability as tfp
from ordered_set import OrderedSet

from zfit import z
from .baseobject import BaseNumeric
from .dependents import _extract_dependencies
from .interfaces import ZfitConstraint
from .interfaces import ZfitParameter
from .parameter import convert_to_parameter
from ..settings import ztypes
from ..util import ztyping
from ..util.container import convert_to_container
from ..util.exception import ShapeIncompatibleError

tfd = tfp.distributions


class BaseConstraint(ZfitConstraint, BaseNumeric):

    def __init__(self, params: Union[Dict[str, ZfitParameter]] = None,
                 name: str = "BaseConstraint", dtype=ztypes.float,
                 **kwargs):
        """Base class for constraints.

        Args:
            dtype (DType): the dtype of the constraint
            name (str): the name of the constraint
            params (Dict(str, :py:class:`~zfit.Parameter`)): A dictionary with the internal name of the
                parameter and the parameters itself the constrains depends on
        """
        super().__init__(name=name, dtype=dtype, params=params, **kwargs)

    def value(self):
        return self._value()

    @abc.abstractmethod
    def _value(self):
        raise NotImplementedError

    def _get_dependencies(self) -> ztyping.DependentsType:
        return _extract_dependencies(self.get_params(floating=None))


class SimpleConstraint(BaseConstraint):

    def __init__(self, func: Callable, params: Optional[ztyping.ParametersType]):
        """Constraint from a (function returning a) Tensor.

        The parameters are named "param_{i}" with i starting from 0 and corresponding to the index of params.

        Args:
            func: Callable that constructs the constraint and returns a tensor.
            params: The dependents (independent `zfit.Parameter`) of the loss. If not given, the
                dependents are figured out automatically.
        """
        self._simple_func = func
        self._simple_func_dependents = convert_to_container(params, container=OrderedSet)

        params = convert_to_container(params, container=list)
        params = OrderedDict((f"param_{i}", p) for i, p in enumerate(params))

        super().__init__(name="SimpleConstraint", params=params)

    def _value(self):
        return self._simple_func()


class ProbabilityConstraint(BaseConstraint):

    def __init__(self, observation: Union[ztyping.NumericalScalarType, ZfitParameter],
                 params: Union[Dict[str, ZfitParameter]] = None, name: str = "ProbabilityConstraint",
                 dtype=ztypes.float, **kwargs):
        """Base class for constraints using a probability density function.

        Args:
            dtype (DType): the dtype of the constraint
            name (str): the name of the constraint
            params (list(zfit.Parameter)): The parameters to constraint
            observation (list(numerical) or list(zfit.Parameter)): Observed values of the parameter
                to constraint obtained from auxiliary measurements.
        """

        params_dict = {f"param_{i}": p for i, p in enumerate(params)}
        super().__init__(name=name, dtype=dtype, params=params_dict, **kwargs)

        observation = convert_to_container(observation, tuple)
        if len(observation) != len(params):
            raise ShapeIncompatibleError("observation and params have to be the same length. Currently"
                                         f"observation: {len(observation)}, params: {len(params)}")

        self._observation = []
        for obs, p in zip(observation, params):
            obs = convert_to_parameter(obs, f"{p.name}_obs", prefer_constant=False)
            obs.floating = False
            self._observation.append(obs)

        self._ordered_params = params

    @property
    def observation(self):
        """
        Return the observed values of the parameters constrained.
        """
        return self._observation

    def value(self):
        return self._value()

    @abc.abstractmethod
    def _value(self):
        raise NotImplementedError

    def _get_dependencies(self) -> ztyping.DependentsType:
        return _extract_dependencies(self.get_params())

    def sample(self, n):
        """Sample `n` points from the probability density function for the observed value of the parameters.

        Args:
            n (int, tf.Tensor): The number of samples to be generated.
        Returns:
            Dict(Parameter: n_samples)
        """
        sample = self._sample(n=n)
        return {p: sample[:, i] for i, p in enumerate(self.observation)}

    @abc.abstractmethod
    def _sample(self, n):
        raise NotImplementedError

    @property
    def _params_array(self):
        return z.convert_to_tensor(self._ordered_params)


class TFProbabilityConstraint(ProbabilityConstraint):

    def __init__(self, observation: Union[ztyping.NumericalScalarType, ZfitParameter],
                 params: Dict[str, ZfitParameter], distribution: tfd.Distribution,
                 dist_params, dist_kwargs=None, name: str = "DistributionConstraint", dtype=ztypes.float,
                 **kwargs):
        """ Base class for constraints using a probability density function from `tensorflow_probability`.

        Args:
            distribution (`tensorflow_probability.distributions.Distribution`): The probability density function
                used to constraint the parameters

        """
        super().__init__(observation=observation, params=params, name=name, dtype=dtype, **kwargs)

        self._distribution = distribution
        self.dist_params = dist_params
        self.dist_kwargs = dist_kwargs if dist_kwargs is not None else {}

    @property
    def distribution(self):
        params = self.dist_params
        if callable(params):
            params = params(self.observation)
        kwargs = self.dist_kwargs
        if callable(kwargs):
            kwargs = kwargs()
        return self._distribution(**params, **kwargs, name=self.name + "_tfp")

    def _value(self):
        value = -self.distribution.log_prob(self._params_array)
        return value

    def _sample(self, n):
        # TODO cache: add proper caching
        return self.distribution.sample(n)


class GaussianConstraint(TFProbabilityConstraint):

    def __init__(self, params: ztyping.ParamTypeInput, observation: ztyping.NumericalScalarType,
                 uncertainty: ztyping.NumericalScalarType):
        r"""Gaussian constraints on a list of parameters to some observed values with uncertainties.

        A Gaussian constraint is defined as the likelihood of `params` given the `observations` and `uncertainty` from
        a different measurement.

        .. math::
            \text{constraint} = \text{Gauss}(\text{observation}; \text{params}, \text{uncertainty})


        Args:
<<<<<<< HEAD
            params: The parameters to constraint; corresponds to mu in the Gaussian
                distribution.
            observation: observed values of the parameter; corresponds to the x argument
=======
            params (list(zfit.Parameter)): The parameters to constraint; corresponds to x in the Gaussian
                distribution.
            observation (numerical, list(numerical)): observed values of the parameter; corresponds to mu
>>>>>>> 80b3158c
                in the Gaussian distribution.
            uncertainty: Uncertainties or covariance/error
                matrix of the observed values. Can either be a single value, a list of values, an array or a tensor.
                Corresponds to the sigma of the Gaussian distribution.
        Raises:
            ShapeIncompatibleError: If params, mu and sigma have incompatible shapes.
        """

        observation = convert_to_container(observation, tuple)
        params = convert_to_container(params, tuple)

        def create_covariance(mu, sigma):
            mu = z.convert_to_tensor(mu)
            sigma = z.convert_to_tensor(sigma)  # TODO (Mayou36): fix as above?
            params_tensor = z.convert_to_tensor(params)

            if sigma.shape.ndims > 1:
                covariance = sigma
            elif sigma.shape.ndims == 1:
                covariance = tf.linalg.tensor_diag(z.pow(sigma, 2.))
            else:
                sigma = tf.reshape(sigma, [1])
                covariance = tf.linalg.tensor_diag(z.pow(sigma, 2.))

            if not params_tensor.shape[0] == mu.shape[0] == covariance.shape[0] == covariance.shape[1]:
                raise ShapeIncompatibleError(f"params_tensor, observation and uncertainty have to have the"
                                             " same length. Currently"
                                             f"param: {params_tensor.shape[0]}, mu: {mu.shape[0]}, "
                                             f"covariance (from uncertainty): {covariance.shape[0:2]}")
            return covariance

        distribution = tfd.MultivariateNormalFullCovariance
        dist_params = lambda observation: dict(loc=observation,
                                               covariance_matrix=create_covariance(observation, uncertainty))
        dist_kwargs = dict(validate_args=True)

        super().__init__(name="GaussianConstraint", observation=observation, params=params,
                         distribution=distribution, dist_params=dist_params, dist_kwargs=dist_kwargs)

        self._covariance = lambda: create_covariance(self.observation, uncertainty)

    @property
    def covariance(self):
        """
        Return the covariance matrix of the observed values of the parameters constrained.
        """
        return self._covariance()<|MERGE_RESOLUTION|>--- conflicted
+++ resolved
@@ -192,15 +192,9 @@
 
 
         Args:
-<<<<<<< HEAD
-            params: The parameters to constraint; corresponds to mu in the Gaussian
+            params: The parameters to constraint; corresponds to x in the Gaussian
                 distribution.
-            observation: observed values of the parameter; corresponds to the x argument
-=======
-            params (list(zfit.Parameter)): The parameters to constraint; corresponds to x in the Gaussian
-                distribution.
-            observation (numerical, list(numerical)): observed values of the parameter; corresponds to mu
->>>>>>> 80b3158c
+            observation: observed values of the parameter; corresponds to mu
                 in the Gaussian distribution.
             uncertainty: Uncertainties or covariance/error
                 matrix of the observed values. Can either be a single value, a list of values, an array or a tensor.
