name: tests

on:
  workflow_dispatch:
  push:
    tags:
      - "*"
    branches:
      - master
      - develop
      - "release/*"
      - "hotfix/*"
  pull_request:

jobs:
  unittests:
    runs-on: ubuntu-latest
    timeout-minutes: 150
    strategy:
      max-parallel: 8
      fail-fast: False
      matrix:
        use-graph: [ 0, 1 ]
        python-version: [ 3.7, 3.8 ]
    name: tests on ubuntu with ${{ matrix.python-version }} compiled = ${{ matrix.use-graph }}
    steps:
      - uses: actions/checkout@v2
      - uses: actions/setup-python@v2
        name: Set up Python ${{ matrix.python-version }}

        with:
          python-version: ${{ matrix.python-version }}
      - name: Install dependencies
        run: |
          python -m pip install --upgrade pip
      - name: Test with pytest
        run: |
<<<<<<< HEAD
          pip install .[dev]
          ZFIT_DO_JIT=${{ matrix.use-graph }}
=======
          pip install --use-feature=2020-resolver .[alldev]
>>>>>>> a7075547
          coverage run --source=. --omit=".tox/*,*/test*,*/minimizers/interface.py,*/core/testing.py" --branch -m pytest .
          coverage report

          bash utils/ci/install_test_examples.sh

          bash utils/ci/testbuild_docs.sh

  MacOS_unittests:
    runs-on: macos-latest
    timeout-minutes: 150
    strategy:
      max-parallel: 8
      fail-fast: False
      matrix:
        python-version: [ 3.8 ]
        use-graph: [ 0, 1 ]

    name: tests on MacOS with ${{ matrix.python-version }} compiled = ${{ matrix.use-graph }}
    steps:
      - uses: actions/checkout@v2
      - uses: actions/setup-python@v2
        name: Set up Python ${{ matrix.python-version }}

        with:
          python-version: ${{ matrix.python-version }}
      - name: Install dependencies
        run: |
          python -m pip install --upgrade pip
      - name: Test with pytest
        run: |
<<<<<<< HEAD
          pip install .[dev]
          ZFIT_DO_JIT=${{ matrix.use-graph }}
=======
          pip install --use-feature=2020-resolver .[alldev]
          ZFIT_DO_JIT=0
>>>>>>> a7075547
          coverage run --source=. --omit=".tox/*,*/test*,*/minimizers/interface.py,*/core/testing.py" --branch -m pytest .
          coverage report


  notebooks:
    runs-on: ubuntu-latest
    timeout-minutes: 30
    strategy:
      max-parallel: 8
      fail-fast: False
      matrix:
        use-graph: [ 0, 1 ]
        python-version: [ 3.7, 3.8 ]
    name: Run notebooks, Python ${{ matrix.python-version }}, compiled = ${{ matrix.use-graph }}
    steps:
      - uses: actions/checkout@v2
      - uses: actions/setup-python@v2
        name: Set up Python ${{ matrix.python-version }}

        with:
          python-version: ${{ matrix.python-version }}

      - name: Clone Tutorials
        run: |
          git clone https://github.com/zfit/zfit-tutorials.git

      - name: Install dependencies
        run: |
          python -m pip install --upgrade pip
          pip install nbval
          pip install -r zfit-tutorials/requirements.txt


      - name: Run notebooks
        run: |
          ZFIT_DO_JIT=${{ matrix.use-graph }}
          pytest --nbval-lax zfit-tutorials --ignore=zfit-tutorials/experimental<|MERGE_RESOLUTION|>--- conflicted
+++ resolved
@@ -35,12 +35,8 @@
           python -m pip install --upgrade pip
       - name: Test with pytest
         run: |
-<<<<<<< HEAD
-          pip install .[dev]
+          pip install .[alldev]
           ZFIT_DO_JIT=${{ matrix.use-graph }}
-=======
-          pip install --use-feature=2020-resolver .[alldev]
->>>>>>> a7075547
           coverage run --source=. --omit=".tox/*,*/test*,*/minimizers/interface.py,*/core/testing.py" --branch -m pytest .
           coverage report
 
@@ -71,13 +67,8 @@
           python -m pip install --upgrade pip
       - name: Test with pytest
         run: |
-<<<<<<< HEAD
-          pip install .[dev]
+          pip install .[alldev]
           ZFIT_DO_JIT=${{ matrix.use-graph }}
-=======
-          pip install --use-feature=2020-resolver .[alldev]
-          ZFIT_DO_JIT=0
->>>>>>> a7075547
           coverage run --source=. --omit=".tox/*,*/test*,*/minimizers/interface.py,*/core/testing.py" --branch -m pytest .
           coverage report
 
